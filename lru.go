--- conflicted
+++ resolved
@@ -1,9 +1,3 @@
-<<<<<<< HEAD
-// Package lru provides a simple LRU cache. It is based on the
-// LRU implementation in groupcache:
-// https://github.com/golang/groupcache/tree/master/lru
-=======
->>>>>>> 0f733a16
 package lru
 
 import (
@@ -43,18 +37,8 @@
 	c.lock.Unlock()
 }
 
-<<<<<<< HEAD
-// Add adds a value to the cache.  Returns true if an eviction occurred.
-func (c *Cache) Add(key, value interface{}) bool {
-=======
-// Clear is an alias for Purge.
-func (c *Cache) Clear() {
-	c.Purge()
-}
-
 // Add adds a value to the cache.  Returns true if an eviction occurred.
 func (c *Cache) Add(key, value interface{}) (evicted bool) {
->>>>>>> 0f733a16
 	c.lock.Lock()
 	defer c.lock.Unlock()
 	return c.lru.Add(key, value)
@@ -67,13 +51,8 @@
 	return c.lru.Get(key)
 }
 
-<<<<<<< HEAD
 // Contains checks if a key is in the cache, without updating the
 // recent-ness or deleting it for being stale.
-=======
-// Contains checks if a key is in the cache, without updating the recent-ness
-// or deleting it for being stale.
->>>>>>> 0f733a16
 func (c *Cache) Contains(key interface{}) bool {
 	c.lock.RLock()
 	defer c.lock.RUnlock()
@@ -98,8 +77,8 @@
 	if c.lru.Contains(key) {
 		return true, false
 	}
-	evict = c.lru.Add(key, value)
-	return false, evict
+	evicted = c.lru.Add(key, value)
+	return false, evicted
 }
 
 // Remove removes the provided key from the cache.
